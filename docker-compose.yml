--- conflicted
+++ resolved
@@ -70,14 +70,12 @@
       - NEXTCLOUD_HOST=http://app:80
       - NEXTCLOUD_USERNAME=admin
       - NEXTCLOUD_PASSWORD=admin
-<<<<<<< HEAD
       - ENABLE_UNSTRUCTURED_PARSING=true
       - UNSTRUCTURED_API_URL=http://unstructured:8000
       - UNSTRUCTURED_STRATEGY=hi_res
       - UNSTRUCTURED_LANGUAGES=deu,eng
     #volumes:
       #- ./nextcloud_mcp_server:/app/nextcloud_mcp_server:ro
-=======
 
   mcp-oauth:
     build: .
@@ -94,7 +92,6 @@
       # No USERNAME/PASSWORD - will use OAuth
     volumes:
       - oauth-client-storage:/app/.oauth
->>>>>>> f4f95486
 
 volumes:
   nextcloud:
